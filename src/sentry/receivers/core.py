from __future__ import absolute_import

import logging

from click import echo
from django.conf import settings
from django.db import connections, transaction
from django.db.utils import OperationalError, ProgrammingError
from django.db.models.signals import post_syncdb, post_save
from functools import wraps
from pkg_resources import parse_version as Version

from sentry import buffer, options, tagstore
from sentry.models import (
    Organization, OrganizationMember, Project, User, Team, ProjectKey, TagValue,
    GroupTagValue, GroupTagKey
)
from sentry.signals import buffer_incr_complete
from sentry.utils import db

PROJECT_SEQUENCE_FIX = """
SELECT setval('sentry_project_id_seq', (
    SELECT GREATEST(MAX(id) + 1, nextval('sentry_project_id_seq')) - 1
    FROM sentry_project))
"""


def handle_db_failure(func):
    @wraps(func)
    def wrapped(*args, **kwargs):
        try:
            with transaction.atomic():
                return func(*args, **kwargs)
        except (ProgrammingError, OperationalError):
            logging.exception('Failed processing signal %s', func.__name__)
            return

    return wrapped


def create_default_projects(created_models, verbosity=2, **kwargs):
    if Project not in created_models:
        return

    create_default_project(
        id=settings.SENTRY_PROJECT,
        name='Internal',
        slug='internal',
        verbosity=verbosity,
    )

    if settings.SENTRY_FRONTEND_PROJECT:
        create_default_project(
            id=settings.SENTRY_FRONTEND_PROJECT,
            name='Frontend',
            slug='frontend',
            verbosity=verbosity,
        )


def create_default_project(id, name, slug, verbosity=2, **kwargs):
    if Project.objects.unrestricted_unsafe().filter(id=id).exists():
        return

    try:
        user = User.objects.filter(is_superuser=True)[0]
    except IndexError:
        user = None

    org, _ = Organization.objects.get_or_create(
        slug='sentry', defaults={
            'name': 'Sentry',
        }
    )

    if user:
        OrganizationMember.objects.get_or_create(
            user=user,
            organization=org,
            role='owner',
        )

<<<<<<< HEAD
    team, _ = Team.objects.unrestricted_unsafe().get_or_create(
        organization=org,
        slug='sentry',
        defaults={
=======
    team, _ = Team.objects.get_or_create(
        organization=org, slug='sentry', defaults={
>>>>>>> 43e5c16c
            'name': 'Sentry',
        }
    )

    project = Project.objects.create(
        id=id,
        public=False,
        name=name,
        slug=slug,
        team=team,
        organization=team.organization,
        **kwargs
    )
    project.add_team(team)

    # HACK: manually update the ID after insert due to Postgres
    # sequence issues. Seriously, fuck everything about this.
    if db.is_postgres(project._state.db):
        connection = connections[project._state.db]
        cursor = connection.cursor()
        cursor.execute(PROJECT_SEQUENCE_FIX)

    project.update_option('sentry:origins', ['*'])

    if verbosity > 0:
        echo('Created internal Sentry project (slug=%s, id=%s)' % (project.slug, project.id))

    return project


def set_sentry_version(latest=None, **kwargs):
    import sentry
    current = sentry.VERSION

    version = options.get('sentry:latest_version')

    for ver in (current, version):
        if Version(ver) >= Version(latest):
            latest = ver

    if latest == version:
        return

    options.set('sentry:latest_version', (latest or current))


def create_keys_for_project(instance, created, **kwargs):
    if not created or kwargs.get('raw'):
        return

    if not ProjectKey.objects.filter(project=instance).exists():
        ProjectKey.objects.create(
            project=instance,
            label='Default',
        )


@buffer_incr_complete.connect(sender=TagValue, weak=False)
def record_project_tag_count(filters, created, **kwargs):
    if not created:
        return

    # TODO(dcramer): remove in 7.6.x
    project_id = filters.get('project_id')
    if not project_id:
        project_id = filters['project'].id

    tagstore.incr_values_seen(project_id, filters['key'])


@buffer_incr_complete.connect(sender=GroupTagValue, weak=False)
def record_group_tag_count(filters, created, extra, **kwargs):
    if not created:
        return

    project_id = extra.get('project_id')
    if not project_id:
        project_id = extra['project']

    group_id = filters['group_id']

    buffer.incr(
        GroupTagKey, {
            'values_seen': 1,
        }, {
            'project_id': project_id,
            'group_id': group_id,
            'key': filters['key'],
        }
    )


# Anything that relies on default objects that may not exist with default
# fields should be wrapped in handle_db_failure
post_syncdb.connect(
    handle_db_failure(create_default_projects),
    dispatch_uid="create_default_project",
    weak=False,
)
post_save.connect(
    handle_db_failure(create_keys_for_project),
    sender=Project,
    dispatch_uid="create_keys_for_project",
    weak=False,
)<|MERGE_RESOLUTION|>--- conflicted
+++ resolved
@@ -80,15 +80,10 @@
             role='owner',
         )
 
-<<<<<<< HEAD
     team, _ = Team.objects.unrestricted_unsafe().get_or_create(
         organization=org,
         slug='sentry',
         defaults={
-=======
-    team, _ = Team.objects.get_or_create(
-        organization=org, slug='sentry', defaults={
->>>>>>> 43e5c16c
             'name': 'Sentry',
         }
     )
