--- conflicted
+++ resolved
@@ -4,19 +4,6 @@
 {% load i18n %}
 
 {% block title %}{% trans "Login" %} | {{ block.super }}{% endblock %}
-
-<<<<<<< HEAD
-{% block content %}
-    <div class="row">
-        <div class="col-sm-6" style=" margin-bottom: 30px">
-            <form class="form-stacked" action="." method="post">
-                {{ form|as_crispy_errors }}
-
-                <h2>{% trans "Login with your Sentry account" %}</h2>
-
-                {% csrf_token %}
-=======
-{% block wrapperclass %}windowed-small{% endblock %}
 
 {% block footer %}{% endblock %}
 
@@ -27,7 +14,9 @@
 {% endblock%}
 
 {% block main %}
-    <section class="body">
+    <div class="row">
+        <div class="col-sm-6" style=" margin-bottom: 30px">
+
         <div class="sso-toggle-container">
             <a href="#" class="sso-link sso-toggle">Looking for single sign-on?</a>
             <a href="#" class="go-back sso-toggle"><span class="icon-arrow-left"></span> Back to login</a>
@@ -42,48 +31,11 @@
                         <legend style="border: 0">{% trans "Login to Sentry" %}</legend>
                     </fieldset>
                     {% csrf_token %}
->>>>>>> 02c84012
 
-                {% for field in form %}
-                    {{ field|as_crispy_field }}
-                {% endfor %}
+                    {% for field in form %}
+                        {{ field|as_crispy_field }}
+                    {% endfor %}
 
-<<<<<<< HEAD
-                <p class="help-block">
-                    <a href="{% url 'sentry-account-recover' %}">{% trans "Lose your password?" %}</a>
-                </p>
-
-                <div class="form-actions">
-                    <button type="submit" class="btn btn-primary" style="min-width: 110px; text-align: center">{% trans "Login" %}</button>
-                    {% if CAN_REGISTER %}
-                        <span class="btn" style="cursor: default">or</span>
-                        <a href="{% url 'sentry-register' %}" class="btn btn-default">{% trans "Create a new account" %}</a>
-                    {% endif %}
-                </div>
-            </form>
-        </div>
-        {% if AUTH_PROVIDERS %}
-            <div class="col-sm-6">
-                <h2>
-                    {% if SOCIAL_AUTH_CREATE_USERS %}
-                        {% trans "Login or Register using another service" %}
-                    {% else %}
-                        {% trans "Login using another service" %}
-                    {% endif %}
-                </h2>
-                {% url 'sentry-account-settings-identities' as identities_link %}
-                <p>{% blocktrans with identities_link as link %}If you already have an account, you can associate a social identity in the
-                    <a href="{{ link }}">identities</a> page in your account settings (after you login).{% endblocktrans %}</p>
-                <br>
-                <ul class="auth-options">
-                    {% for engine in AUTH_PROVIDERS %}
-                        <li><a href="{% url 'socialauth_begin' engine %}"class="btn btn-default auth-btn auth-{{ engine }}"><span class="auth-icon"></span>{{ engine|title }}</a></li>
-                    {% endfor %}
-                </ul>
-            </div>
-        {% endif %}
-    </div>
-=======
                     <fieldset class="form-actions">
                         <button type="submit" class="btn btn-primary">{% trans "Login" %}</button> <a class="pull-right" style="margin-top: 6px" href="{% url 'sentry-account-recover' %}">{% trans "Lose your password?" %}</a>
                     </fieldset>
@@ -120,5 +72,4 @@
       $(".body").toggleClass('show-sso');
     })
     </script>
->>>>>>> 02c84012
 {% endblock %}