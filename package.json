{
  "name": "Sentry",
  "version": "0.0.0",
  "repository": {
    "type": "git",
    "url": "git://github.com/getsentry/sentry.git"
  },
  "dependencies": {
    "babel-core": "6.21.0",
    "babel-gettext-extractor": "^2.0.0",
    "babel-loader": "6.2.10",
    "babel-plugin-add-module-exports": "^0.2.1",
    "babel-plugin-transform-builtin-extend": "^1.1.0",
    "babel-plugin-transform-object-rest-spread": "^6.20.2",
    "babel-polyfill": "6.20.0",
    "babel-preset-latest": "^6.16.0",
    "babel-preset-react": "^6.16.0",
    "bootstrap": "3.3.5",
    "classnames": "2.2.0",
    "compression-webpack-plugin": "^0.3.0",
    "crypto-js": "3.1.5",
    "css-loader": "0.18.0",
<<<<<<< HEAD
    "d3": "^4.2.1",
    "datamaps": "^0.5.7",
    "extract-text-webpack-plugin": "0.8.2",
=======
    "extract-text-webpack-plugin": "2.0.0-beta.5",
>>>>>>> 8233ed6a
    "file-loader": "0.8.4",
    "gettext-parser": "1.1.1",
    "history": "1.13.0",
    "ios-device-list": "^1.1.17",
    "jed": "^1.1.0",
    "jquery": "2.1.4",
    "js-cookie": "2.0.4",
    "json-loader": "0.5.3",
    "less": "2.5.3",
    "less-loader": "2.2.1",
    "marked": "0.3.5",
    "moment": "2.10.6",
    "moment-timezone": "0.4.1",
    "node-libs-browser": "0.5.3",
    "platformicons": "0.1.1",
    "po-catalog-loader": "^1.2.0",
    "query-string": "2.4.2",
    "raven-js": "3.13.0",
    "react": "15.3.2",
    "react-addons-css-transition-group": "15.3.2",
    "react-addons-pure-render-mixin": "15.3.2",
    "react-addons-test-utils": "15.3.2",
    "react-addons-update": "15.3.2",
    "react-bootstrap": "^0.29.5",
    "react-code-input": "1.0.8",
    "react-document-title": "1.0.4",
    "react-dom": "15.3.2",
    "react-icon-base": "^2.0.4",
    "react-lazy-load": "3.0.10",
    "react-router": "2.8.1",
    "react-sparklines": "1.6.0",
    "react-sticky": "5.0.4",
    "reflux": "0.4.1",
    "select2": "3.5.1",
    "sprintf-js": "^1.0.3",
    "style-loader": "0.12.4",
    "topojson": "^1.6.26",
    "u2f-api": "0.0.8",
    "underscore": "1.8.3",
    "url-loader": "0.5.6",
    "webpack": "2.2.0",
    "webpack-dev-middleware": "1.9.0"
  },
  "private": true,
  "APIMethod": "stub",
  "proxyURL": "http://localhost:8000",
  "scripts": {
    "test": "node_modules/karma/bin/karma start tests/karma.conf.js --single-run",
    "test-watch": "node_modules/karma/bin/karma start tests/karma.conf.js",
    "lint": "node_modules/.bin/eslint tests/js src/sentry/static/sentry/app --ext .jsx"
  },
  "devDependencies": {
    "babel-eslint": "7.1.1",
    "chai": "3.4.1",
    "enzyme": "2.4.1",
    "eslint": "1.9.0",
    "eslint-plugin-getsentry": "1.0.0",
    "eslint-plugin-react": "3.11.2",
    "karma": "0.13.22",
    "karma-chai": "0.1.0",
    "karma-mocha": "0.1.10",
    "karma-phantomjs-launcher": "1.0.2",
    "karma-sinon": "1.0.4",
    "karma-sourcemap-loader": "0.3.7",
    "karma-webpack": "2.0.1",
    "mocha": "2.3.4",
    "phantomjs-prebuilt": "2.1.14",
    "sinon": "1.17.2",
    "sinon-chai": "2.8.0"
  }
}<|MERGE_RESOLUTION|>--- conflicted
+++ resolved
@@ -20,13 +20,9 @@
     "compression-webpack-plugin": "^0.3.0",
     "crypto-js": "3.1.5",
     "css-loader": "0.18.0",
-<<<<<<< HEAD
     "d3": "^4.2.1",
     "datamaps": "^0.5.7",
-    "extract-text-webpack-plugin": "0.8.2",
-=======
     "extract-text-webpack-plugin": "2.0.0-beta.5",
->>>>>>> 8233ed6a
     "file-loader": "0.8.4",
     "gettext-parser": "1.1.1",
     "history": "1.13.0",
