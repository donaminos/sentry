--- conflicted
+++ resolved
@@ -80,11 +80,8 @@
         )
 
     def post(self, request, plugin_id, project_id, signature):
-<<<<<<< HEAD
-        project = Project.objects.get_from_cache(id=project_id, unrestricted_unsafe=True)
-=======
         try:
-            project = Project.objects.get_from_cache(id=project_id)
+            project = Project.objects.get_from_cache(id=project_id, unrestricted_unsafe=True)
         except Project.DoesNotExist:
             logger.warn('release-webhook.invalid-project', extra={
                 'project_id': project_id,
@@ -96,7 +93,6 @@
             'project_id': project_id,
             'plugin_id': plugin_id,
         })
->>>>>>> 43e5c16c
 
         token = ProjectOption.objects.get_value(project, 'sentry:release-token')
 
